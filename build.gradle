--- conflicted
+++ resolved
@@ -11,11 +11,7 @@
 apply plugin: "signing"
 
 group = "com.github.akurilov"
-<<<<<<< HEAD
-version = "0.1.2"
-=======
-version = "0.1.3"
->>>>>>> 6cbc6528
+version = "0.1.4"
 
 tasks.withType(JavaCompile) {
 	sourceCompatibility = JavaVersion.VERSION_1_8
