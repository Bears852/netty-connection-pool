--- conflicted
+++ resolved
@@ -11,11 +11,7 @@
 apply plugin: "signing"
 
 group = "com.github.akurilov"
-<<<<<<< HEAD
-version = "1.0.3"
-=======
-version = "1.0.8"
->>>>>>> bbb823a1
+version = "1.0.9"
 
 ext {
 	moduleName = "${group}.netty.connection.pool"
